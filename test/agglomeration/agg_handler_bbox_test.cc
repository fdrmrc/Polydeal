--- conflicted
+++ resolved
@@ -28,97 +28,6 @@
 int
 main()
 {
-<<<<<<< HEAD
-  // Triangulation<2> tria;
-  // GridGenerator::hyper_cube(tria, -1, 1);
-  // tria.refine_global(2);
-  // MappingQ<2>                          mapping(1);
-  // std::unique_ptr<GridTools::Cache<2>> cached_tria(
-  //   new GridTools::Cache<2>(tria, mapping));
-  // AgglomerationHandler<2> ah(cached_tria);
-
-  // std::vector<unsigned int> idxs_to_be_agglomerated = {3, 6, 9, 12, 13};
-  // std::vector<typename Triangulation<2>::active_cell_iterator>
-  //   cells_to_be_agglomerated;
-  // Tests::collect_cells_for_agglomeration(tria,
-  //                                        idxs_to_be_agglomerated,
-  //                                        cells_to_be_agglomerated);
-
-
-  // ah.agglomerate_cells(cells_to_be_agglomerated);
-  // const auto bbox_agglomeration_pts =
-  // get_bboxes(ah)[3].get_boundary_points(); std::cout << "p0: =" <<
-  // bbox_agglomeration_pts.first << std::endl; std::cout << "p1: =" <<
-  // bbox_agglomeration_pts.second << std::endl;
-
-  {
-    Triangulation<2> tria;
-    GridGenerator::hyper_cube(tria, -1, 1);
-    MappingQ<2> mapping(1);
-    tria.refine_global(3);
-    std::unique_ptr<GridTools::Cache<2>> cached_tria(
-      new GridTools::Cache<2>(tria, mapping));
-    AgglomerationHandler<2> ah(cached_tria);
-
-    std::vector<unsigned int> idxs_to_be_agglomerated = {
-      3, 6, 9, 12, 13}; //{8, 9, 10, 11};
-
-    std::vector<typename Triangulation<2>::active_cell_iterator>
-      cells_to_be_agglomerated;
-    Tests::collect_cells_for_agglomeration(tria,
-                                           idxs_to_be_agglomerated,
-                                           cells_to_be_agglomerated);
-
-    std::vector<unsigned int> idxs_to_be_agglomerated2 = {15, 36, 37};
-
-    std::vector<typename Triangulation<2>::active_cell_iterator>
-      cells_to_be_agglomerated2;
-    Tests::collect_cells_for_agglomeration(tria,
-                                           idxs_to_be_agglomerated2,
-                                           cells_to_be_agglomerated2);
-
-
-    std::vector<unsigned int> idxs_to_be_agglomerated3 = {57, 60, 54};
-
-    std::vector<typename Triangulation<2>::active_cell_iterator>
-      cells_to_be_agglomerated3;
-    Tests::collect_cells_for_agglomeration(tria,
-                                           idxs_to_be_agglomerated3,
-                                           cells_to_be_agglomerated3);
-
-    std::vector<unsigned int> idxs_to_be_agglomerated4 = {25, 19, 22};
-
-    std::vector<typename Triangulation<2>::active_cell_iterator>
-      cells_to_be_agglomerated4;
-    Tests::collect_cells_for_agglomeration(tria,
-                                           idxs_to_be_agglomerated4,
-                                           cells_to_be_agglomerated4);
-
-
-    // Agglomerate the cells just stored
-    ah.agglomerate_cells(cells_to_be_agglomerated);
-    ah.agglomerate_cells(cells_to_be_agglomerated2);
-    ah.agglomerate_cells(cells_to_be_agglomerated3);
-    ah.agglomerate_cells(cells_to_be_agglomerated4);
-
-    std::vector<std::vector<typename Triangulation<2>::active_cell_iterator>>
-      agglomerations{cells_to_be_agglomerated,
-                     cells_to_be_agglomerated2,
-                     cells_to_be_agglomerated3,
-                     cells_to_be_agglomerated4};
-    ah.setup_neighbors_info(agglomerations);
-
-
-    ah.initialize_hp_structure();
-    ah.test_setup_euler_mapping();
-
-    {
-      GridOut       grid_out;
-      std::ofstream output("grid.vtu");
-      grid_out.write_vtu(tria, output);
-    }
-  }
-=======
   Triangulation<2> tria;
   GridGenerator::hyper_cube(tria, -1, 1);
   tria.refine_global(2);
@@ -139,5 +48,4 @@
   const auto bbox_agglomeration_pts = get_bboxes(ah)[13].get_boundary_points();
   std::cout << "p0: =" << bbox_agglomeration_pts.first << std::endl;
   std::cout << "p1: =" << bbox_agglomeration_pts.second << std::endl;
->>>>>>> 713ccc28
 }